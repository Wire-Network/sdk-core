--- conflicted
+++ resolved
@@ -57,12 +57,8 @@
 
     public abi?: ABI
 
-<<<<<<< HEAD
-    static from(object: ActionType | AnyAction, abi?: ABIDef): Action {
-=======
     static from(anyAction: ActionType | AnyAction, abi?: ABIDef): Action {
         let object = {...anyAction}
->>>>>>> faa1c2ef
         const data = object.data as any
         if (!Bytes.isBytes(data)) {
             let type: string | undefined
