--- conflicted
+++ resolved
@@ -1,11 +1,7 @@
 {
     "name": "@wharfkit/antelope",
     "description": "Library for working with Antelope powered blockchains.",
-<<<<<<< HEAD
-    "version": "0.9.0-rc2",
-=======
     "version": "0.9.1",
->>>>>>> faa1c2ef
     "homepage": "https://github.com/wharfkit/antelope",
     "license": "BSD-3-Clause-No-Military-License",
     "main": "lib/antelope.js",
