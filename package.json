--- conflicted
+++ resolved
@@ -1,11 +1,7 @@
 {
   "name": "@wireio/core",
   "description": "Library for working with Wire powered blockchains.",
-<<<<<<< HEAD
-  "version": "0.0.2-5",
-=======
   "version": "0.0.3-15",
->>>>>>> ace6bd09
   "homepage": "https://github.com/Wire-Network/sdk-core",
   "license": "FSL-1.1-Apache-2.0",
   "main": "lib/core.js",
